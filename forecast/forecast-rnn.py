#!/usr/bin/env python3
"""Script to forecast data using CNN AI."""

# Standard imports
import sys
from copy import deepcopy
import argparse
import csv
from pprint import pprint
import time
import math

# Pip imports
import numpy as np
import tensorflow as tf


class Data(object):
    """Process data for ingestion."""

    def __init__(self, data, periods=288, forecast=1, base=5):
        """Method that instantiates the class.

        Args:
            data: Dict of values keyed by timestamp
            periods: Number of timestamp data points per vector
            forecast: Forecast horizon
            base: Round up to the base int(X)

        Returns:
            None

        """
        # Initialize key variables
        self._periods = periods
        self._forecast = forecast
        _timestamps = []
        _values = []

        # Create a numpy array for timestamps and values
        for timestamp, value in sorted(data.items()):
            # Add the timestamp
            _timestamps.append(timestamp)

            # Round up to base X (helps with forecasting accuracy)
            _values.append(roundup(value, base))
        self._timestamps = np.asarray(_timestamps)
        self._values = np.asarray(_values)

    def load(self):
        """Load RNN data.

            Based on tutorial at:
            https://mapr.com/blog/deep-learning-tensorflow/

        Args:
            None

        Returns:
            None

        """
        '''# Initialize key variables
        ts_length = len(self._timestamps) - self._forecast

        # ---------------------
        # Create training data
        # ---------------------

        # Get first first X entries of x_train that are a whole number of
        # self._periods that don't extend beyond the forecast
        x_train = self._values[:ts_length - (ts_length % self._periods)]

        # Get a set of entries that match the length of x_train offset by the
        # forecast
        y_train = self._values[self._forecast:][:len(x_train)]'''

        # Initialize key variables
        offset = self._forecast * self._periods
        ts_length = len(self._timestamps) - offset

        # ---------------------
        # Create training data
        # ---------------------

        # Get first first X entries of x_train that are a whole number of
        # self._periods that don't extend beyond the forecast
        x_train_list = []
        for index, _ in enumerate(
                self._values[:ts_length - (ts_length % self._periods)]):
            _values = self._values[index:][:self._periods]
            values = []
            for value in _values:
                values.append(_normalize(value))
            x_train_list.append(values)
        x_train = np.asarray(x_train_list)
        #pprint(x_train)
        print('Records Trained:', x_train.shape)

        # Get a set of entries that match the length of x_train offset by the
        # forecast
        y_train_list = []
        for index, _ in enumerate(self._values[:-offset]):
            values = self._values[index + offset:][:self._periods]
            y_train_list.append(_normalize(max(values)))
        y_train = np.asarray(y_train_list)
        print('Classes:', y_train.shape)

        # Create batches
        x_batches = x_train.reshape(-1, self._periods, 1)
        y_batches = y_train.reshape(-1, self._periods, 1)

        # Create test data
        test_x_setup = self._values[
            -(self._periods + self._forecast):]
        x_test = test_x_setup[
            :self._periods].reshape(-1, self._periods, 1)
        y_test = self._values[
            -(self._periods):].reshape(-1, self._periods, 1)

        # Return
        return(x_train, y_train, x_test, y_test, x_batches, y_batches)


def _ingest(filename, ts_start=None, rrd_step=300, periods=288):
    """Read data from file.

    Args:
        filename: Name of CSV file to read
        ts_start: Starting timestamp for which data should be retrieved
        rrd_step: Default RRD step time of the CSV file

    Returns:
        data: Dict of values keyed by timestamp

    """
    # Initialize key variables
    data_dict = {}
    data = {}
    now = _normalize(int(time.time()), rrd_step)
    count = 1

    # Set the start time to be 2 years by default
    if (ts_start is None) or (ts_start < 0):
        ts_start = now - (3600 * 24 * 365 * 2)
    else:
        ts_start = _normalize(ts_start, rrd_step)

    # Read data
    with open(filename, 'r') as csvfile:
        spamreader = csv.reader(csvfile, delimiter=',')
        for row in spamreader:
            timestamp = _normalize(int(row[0]), rrd_step)
            if ts_start <= timestamp:
                value = float(row[1])
                data_dict[timestamp] = value

    # Fill in the blanks in timestamps
    ts_max = max(data_dict.keys())
    ts_min = min(data_dict.keys())
    timestamps = range(
        _normalize(ts_min, rrd_step),
        _normalize(ts_max, rrd_step),
        rrd_step)
    for timestamp in timestamps:
        if timestamp not in data_dict:
            data_dict[timestamp] = 0

    # Back track from the end of the data and delete any zero values until
    # no zeros are found. Sometimes the most recent csv data is zero due to
    # update delays. Replace the deleted entries with a zero value at the
    # beginning of the series
    _timestamps = sorted(data_dict.keys(), reverse=True)
    for timestamp in _timestamps:
        if bool(data_dict[timestamp]) is False:
            data_dict.pop(timestamp, None)
            # Replace the popped item with one at the beginning of the series
            data_dict[int(ts_min - (count * rrd_step))] = 0
        else:
            break
        count += 1

    # Make sure the data is a multiple of period
    _periods = (len(data_dict.keys()) // periods) * periods
    _timestamps = sorted(data_dict.keys())
    for timestamp in _timestamps[:_periods]:
        data[timestamp] = data_dict[timestamp]

    # Return
    print('Records ingested:', len(data))
    return data


def _normalize(timestamp, rrd_step=300):
    """Normalize the timestamp to nearest rrd_step value.

    Args:
        rrd_step: RRD tool step value

    Returns:
        result: Normalized timestamp

    """
    # Return
    result = int((timestamp // rrd_step) * rrd_step)
    return result


def roundup(value, base):
    """Round value to nearest base value.

    Args:
        value: Value to round up
        base: Base to use

    Returns:
        result

    """
    # Initialize key variables
    _base = int(base)

    # Return
    _result = int(base * round(float(value)/base))
    result = np.float32(_result)
    return result


def main():
    """Main Function.

    Display data prediction from tensorflow model

    """
    # Initialize key variables
    periods = 288           # No. of periods per vector for predictions
    forecast = 1            # No. of periods into the future for predictions
    hidden = 5              # No. of neurons to recursively work through.
                            # Can be changed to improve accuracy
    learning_rate = 0.001   # Small learning rate to not overshoot the minimum
<<<<<<< HEAD
    base = 5             # Round up to the base int(X)
    epochs_to_try = 600
=======
    base = 5                # Round up to the base int(X)
    epochs_to_try = 5
    rrd_step = 300
    forecast = 5
    count = 1
>>>>>>> 23616872

    # Number of input / output vectors
    input_vectors = 1
    output_vectors = 1

    # Get filename
    parser = argparse.ArgumentParser()
    parser.add_argument(
        '-f', '--filename', help='Name of CSV file to read.',
        type=str, required=True)
    args = parser.parse_args()
    filename = args.filename

    # Open file and get data
    csv_data = _ingest(filename, rrd_step=rrd_step, periods=periods)

    # ---------------------------------
    # Setup the tensor pathway
    # ---------------------------------
    graph = tf.Graph()
    with graph.as_default():
        # Create variable objects
        x_tensor = tf.placeholder(tf.float32, [None, periods, input_vectors])
        y_tensor = tf.placeholder(tf.float32, [None, periods, output_vectors])

        # Create RNN object
        basic_cell = tf.contrib.rnn.BasicRNNCell(
            num_units=hidden, activation=tf.nn.relu)

        # Choose dynamic over static
        rnn_output, states = tf.nn.dynamic_rnn(
            basic_cell, x_tensor, dtype=tf.float32)

        # Change the form into a tensor
        stacked_rnn_output = tf.reshape(rnn_output, [-1, hidden])

        # Specify the type of layer (dense)
        stacked_outputs = tf.layers.dense(stacked_rnn_output, output_vectors)

        # Shape the results
        outputs = tf.reshape(stacked_outputs, [-1, periods, output_vectors])

        # Define the cost function which evaluates the quality of our model
        loss = tf.reduce_sum(tf.square(outputs - y_tensor))

        # Gradient descent method
        optimizer = tf.train.AdamOptimizer(learning_rate=learning_rate)

        # Train the result fo the application of the cost function
        training_op = optimizer.minimize(loss)

    # Get a list of future timestamps to use for predictions to be fed back
    # into the model
    timestamps = sorted(csv_data.keys())
    ts_start = timestamps[-1] + rrd_step
    timestamps.extend(list(range(
        ts_start, ts_start + (rrd_step * (forecast + 1)), rrd_step)))

    for timestamp in timestamps:
        # Get the training and test data
        data_object = Data(
            csv_data, forecast=forecast, base=base)
        (x_train, y_train,
         x_test, y_test,
         x_batches, y_batches) = data_object.load()

        # Create the feed_dict
        feed_dict = {x_tensor: x_batches, y_tensor: y_batches}

        # Do learning
        with tf.Session(graph=graph) as session:
            session.run(tf.global_variables_initializer())

            # Initialize/reset the running variables
            # session.run(running_vars_initializer)

            for epoch in range(epochs_to_try):
                print('\nboo')
                session.run(training_op, feed_dict=feed_dict)
                print('\nhoo')
                if epoch % 100 == 0:
                    mse = loss.eval(feed_dict=feed_dict)
                    print(epoch, '\tMSE:', mse)

            # Round predictions to nearest integer
            y_predictions = session.run(outputs, feed_dict={x_tensor: x_test})
            y_rounded = deepcopy(y_predictions)
            for x in np.nditer(y_rounded, op_flags=['readwrite']):
                x[...] = roundup(x, base)

            # Calculate accuracy
            n_items = y_test.size
            accuracy = (y_test == y_rounded).sum() / n_items
            print('\nAccuracy (Round: {}): {}\n'.format(count, accuracy))

            # Get prediction of next time slot
            csv_timestamps = sorted(csv_data.keys())
            values = []
            for next_timestamp in csv_timestamps[-periods:]:
                values.append(csv_data[next_timestamp])
            _prediction_values = np.asarray(values)
            #pprint(_prediction_values)
            #print(len(_prediction_values))
            _prediction_values = _prediction_values.reshape(-1, periods, 1)

            next_prediction = session.run(outputs, feed_dict={x_tensor: _prediction_values})
            pprint(next_prediction)
            sys.exit(0)
            print('x-x x-x x-x x-x x-x x-x x-x x-x x-x x-x x-x x-x x-x x-x')
            #for peter in next_prediction
            #csv_data[timestamp] = next_prediction

            # Increment the count
            count += 1


if __name__ == "__main__":
    main()<|MERGE_RESOLUTION|>--- conflicted
+++ resolved
@@ -238,16 +238,11 @@
     hidden = 5              # No. of neurons to recursively work through.
                             # Can be changed to improve accuracy
     learning_rate = 0.001   # Small learning rate to not overshoot the minimum
-<<<<<<< HEAD
-    base = 5             # Round up to the base int(X)
-    epochs_to_try = 600
-=======
     base = 5                # Round up to the base int(X)
     epochs_to_try = 5
     rrd_step = 300
     forecast = 5
     count = 1
->>>>>>> 23616872
 
     # Number of input / output vectors
     input_vectors = 1
